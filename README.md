--- conflicted
+++ resolved
@@ -100,12 +100,6 @@
 
 ## Package Info
 
-<<<<<<< HEAD
-  * Author and Maintainer: Jim Olsen (jim.olsen@tanium.com)
-  * License: MIT
-  * Copyright: Tanium Inc. 2015
-=======
 * Author and Maintainer: Jim Olsen (jim.olsen@tanium.com)
 * License: MIT
-* Copyright: Tanium Inc. 2015
->>>>>>> d82ca896
+* Copyright: Tanium Inc. 2015