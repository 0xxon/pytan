# -*- mode: Python; tab-width: 4; indent-tabs-mode: nil; -*-
# ex: set tabstop=4
# Please do not change the two lines above. See PEP 8, PEP 263.
'''Session handler for Tanium API'''

import os
import httplib
import string
import xml.etree.ElementTree as ET
import logging
import json
from datetime import datetime

from base64 import b64encode
from .object_types.base import BaseType

my_file = os.path.abspath(__file__)
my_dir = os.path.dirname(my_file)
mylog = logging.getLogger("api.session")
authlog = logging.getLogger("api.session.auth")
httplog = logging.getLogger("api.session.http")
bodyhttplog = logging.getLogger("api.session.http.body")

request_body_template_file = os.path.join(my_dir, 'request_body_template.xml')


class HttpError(Exception):
    pass


class AuthorizationError(Exception):
    pass


class BadResponseError(Exception):
    pass


def load_file(filename):
    with open(filename) as fd:
        content = fd.read().decode('utf-8')
    return content


def http_post(host, port, url, body=None, headers=None, timeout=5):
    http = httplib.HTTPSConnection(host, port, timeout=timeout)

    req_args = {}
    req_args['method'] = 'POST'
    req_args['url'] = url
    if body is not None:
        req_args['body'] = body
    if headers is not None:
        req_args['headers'] = headers

    full_url = "https://{0}:{1}/{2}".format(host, port, url)

    httplog.debug("Sending POST to {}".format(full_url, headers))
    bodyhttplog.debug("request headers: {}, body:\n{}".format(headers, body))

    try:
        http.connect()
        http.request(**req_args)
        response = http.getresponse()
        response_body = response.read()
    finally:
        http.close()

    httplog.debug((
        "HTTP response from {0!r} len:{1}, status:{2.status} {2.reason}"
    ).format(full_url, len(response_body), response))
    bodyhttplog.debug((
        "response headers: {}, body:\n{}"
    ).format(response.getheaders(), response_body))

    if not response_body:
        raise HttpError("POST request to {} returned nothing".format(full_url))
    if response.status not in [200]:
        raise HttpError(response_body)
    return response_body


class DynamicFormatter(string.Formatter):

    def get_value(self, key, args, kwargs):
        if type(key) in [str, unicode]:
            return kwargs.get(key, '')
        return string.Formatter.get_value(self, key, args, kwargs)


class Session(object):

    GET_OBJECT = 'GetObject'
    UPDATE_OBJECT = 'UpdateObject'
    ADD_OBJECT = 'AddObject'
    REQUEST_BODY = load_file(request_body_template_file)
    FORMATTER = DynamicFormatter().format
    AUTH_RES = '/auth'
    SOAP_RES = '/soap'
    INFO_RES = '/info.json'
    SOAP_PORT = 444

    def __init__(self, server, port=443):
        self.server = server
        self.port = port
        self.last = {}

    def __str__(self):
        class_name = self.__class__.__name__
        str_tpl = "{} to {}:{}, Authenticated: {}, Version: {}".format
        ret = str_tpl(
            class_name,
            self.server,
            self.port,
            self.is_auth,
            self.server_version,
        )
        return ret

    def authenticate(self, username=None, password=None):
        if not hasattr(self, '_auth_headers'):
            if username is None:
                raise AuthorizationError("Must supply username")
            if password is None:
                raise AuthorizationError("Must supply username")

            self._auth_headers = {
                'username': b64encode(username),
                'password': b64encode(password),
            }

        try:
            body = self._http_post(
                url=self.AUTH_RES, headers=self._auth_headers,
            )
        except Exception as e:
            raise AuthorizationError(e)

        self.session_id = body
        authlog.debug("Successfully authenticated")
        self.server_info = self.get_server_info()

    def find(self, object_type, **kwargs):
        self.request_body = self._createGetObjectBody(object_type, **kwargs)
        self.response_body = self._getResponse(self.request_body)
        obj = BaseType.fromSOAPBody(self.response_body)
        return obj

    def save(self, obj, **kwargs):
        self.request_body = self._createUpdateObjectBody(obj, **kwargs)
        self.response_body = self._getResponse(self.request_body)
        obj = BaseType.fromSOAPBody(self.response_body)
        return obj

<<<<<<< HEAD
    def get_server_info(self):
        self._check_auth()
        # we can't use _http_post, because INFO_RES is only available on
        # SOAP_PORT
        try:
            body = http_post(
                host=self.server,
                port=self.SOAP_PORT,
                url=self.INFO_RES,
                headers=self._auth_headers,
            )
            body = json.loads(body)
        except Exception as e:
            body = {'server_info_error': e}
        return body
=======
    def add(self, obj, **kwargs):
        self.request_body = self._createAddObjectBody(obj, **kwargs)
        self.response_body = self._getResponse(self.request_body)
        obj = BaseType.fromSOAPBody(self.response_body)
        return obj
>>>>>>> a617f44b

    @property
    def session_id(self):
        if not hasattr(self, '_session_id'):
            return ''
        return self._session_id

    @session_id.setter
    def session_id(self, value):
        self._session_id = value
        authlog.debug("Session ID updated to: {}".format(value))

    @property
    def is_auth(self):
        if self.session_id:
            return True
        else:
            return False

    @property
    def server_version(self):
        server_version = "Unable to determine"
        try:
            server_info = getattr(self, 'server_info')
            diagnostics = server_info.get('Diagnostics')
            settings = [x for x in diagnostics if 'Settings' in x][0]
            server_version = settings['Settings']['Version']
        except:
            pass
        return server_version

    def _http_post(self, url, body=None, headers=None):
        body = http_post(self.server, self.port, url, body, headers)
        return body

    def _createAddObjectBody(self, obj, **kwargs):
        obj_body = self.FORMATTER(
            self.REQUEST_BODY,
            self.session_id,
            self.ADD_OBJECT,
            obj.toSOAPBody(),
            **kwargs
        )
        return obj_body

    def _createGetObjectBody(self, object_or_type, **kwargs):
        if isinstance(object_or_type, BaseType):
            obj = object_or_type.toSOAPBody(minimal=True)
        else:
            obj = '<{}/>'.format(object_or_type.OBJECT_LIST_TAG)
        obj_body = self.FORMATTER(
            self.REQUEST_BODY,
            self.session_id,
            self.GET_OBJECT,
            obj,
            **kwargs
        )
        return obj_body

    def _createUpdateObjectBody(self, obj, **kwargs):
        obj_body = self.FORMATTER(
            self.REQUEST_BODY,
            self.session_id,
            self.UPDATE_OBJECT,
            obj.toSOAPBody(),
            **kwargs
        )
        return obj_body

    def _check_auth(self):
        if not self.is_auth:
            class_name = self.__class__.__name__
            err = "Not yet authenticated, use {}.authenticate()!".format
            raise AuthorizationError(err(class_name))

    def _getResponse(self, request_body):
        self._check_auth()
        self.last = {}
        request_body_el = ET.fromstring(request_body)
        request_command = request_body_el.find('.//command').text
        self.last['request_command'] = request_command

        self.last['sent'] = datetime.now()
        headers = {'Content-Type': 'text/xml'}
        response_body = self._http_post(
            url=self.SOAP_RES, body=request_body, headers=headers,
        )
        self.last['received'] = datetime.now()
        elapsed = self.last['received'] - self.last['sent']
        self.last['elapsed'] = elapsed

        response_body_el = ET.fromstring(response_body)
        response_command = response_body_el.find('.//command').text
        self.last['response_command'] = response_command

        if 'forbidden' in response_command.lower():
            authlog.debug(
                "Last request failed, re-authenticating with user/pass"
            )

            # we may have hit the 5 minute expiration for session_id
            # re-auth with self._auth_headers and re-try
            self.authenticate()

            # Update session id in request body
            request_body_el.find('.//session').text = self.session_id
            request_body = ET.tostring(request_body_el)

            # resend request_body
            self.last['sent'] = datetime.now()
            response_body = self._http_post(
                url=self.SOAP_RES, body=request_body, headers=headers,
            )
            self.last['response_body'] = response_body
            self.last['received'] = datetime.now()
            elapsed = self.last['received'] - self.last['sent']
            self.last['elapsed'] = elapsed
            response_body_el = ET.fromstring(response_body)
            response_command = response_body_el.find('.//command').text
            self.last['response_command'] = response_command
            if 'forbidden' in response_command.lower():
                raise AuthorizationError(response_command)

        if response_command != request_command:
            raise BadResponseError(response_command)

        # update session_id, in case new one issued
        self.session_id = response_body_el.find('.//session').text

        return response_body<|MERGE_RESOLUTION|>--- conflicted
+++ resolved
@@ -152,7 +152,12 @@
         obj = BaseType.fromSOAPBody(self.response_body)
         return obj
 
-<<<<<<< HEAD
+    def add(self, obj, **kwargs):
+        self.request_body = self._createAddObjectBody(obj, **kwargs)
+        self.response_body = self._getResponse(self.request_body)
+        obj = BaseType.fromSOAPBody(self.response_body)
+        return obj
+
     def get_server_info(self):
         self._check_auth()
         # we can't use _http_post, because INFO_RES is only available on
@@ -168,13 +173,6 @@
         except Exception as e:
             body = {'server_info_error': e}
         return body
-=======
-    def add(self, obj, **kwargs):
-        self.request_body = self._createAddObjectBody(obj, **kwargs)
-        self.response_body = self._getResponse(self.request_body)
-        obj = BaseType.fromSOAPBody(self.response_body)
-        return obj
->>>>>>> a617f44b
 
     @property
     def session_id(self):
